--- conflicted
+++ resolved
@@ -63,100 +63,6 @@
 @Singleton
 public class CreateAndInstallVm implements Function<MasterSpec, IMachine> {
 
-<<<<<<< HEAD
-  @Resource
-  @Named(ComputeServiceConstants.COMPUTE_LOGGER)
-  protected Logger                                                logger = Logger.NULL;
-
-  private final ComputeServiceContext                             vboxHostContext;
-  private final Supplier<VirtualBoxManager>                       manager;
-  private final CreateAndRegisterMachineFromIsoIfNotAlreadyExists createAndRegisterMachineFromIsoIfNotAlreadyExists;
-
-  private final Predicate<SshClient>                              sshResponds;
-  private final ExecutionType                                     executionType;
-
-  private LoadingCache<IsoSpec, URI>                              preConfiguration;
-
-  private final Function<IMachine, SshClient>                     sshClientForIMachine;
-
-  private final MachineUtils                                      machineUtils;
-
-  @Inject
-  public CreateAndInstallVm(@Host ComputeServiceContext vboxHostContext, Supplier<VirtualBoxManager> manager,
-      CreateAndRegisterMachineFromIsoIfNotAlreadyExists CreateAndRegisterMachineFromIsoIfNotAlreadyExists,
-      Predicate<SshClient> sshResponds, Function<IMachine, SshClient> sshClientForIMachine,
-      ExecutionType executionType, MachineUtils machineUtils,
-      @Preconfiguration LoadingCache<IsoSpec, URI> preConfiguration) {
-    this.vboxHostContext = vboxHostContext;
-    this.manager = manager;
-    this.createAndRegisterMachineFromIsoIfNotAlreadyExists = CreateAndRegisterMachineFromIsoIfNotAlreadyExists;
-    this.sshResponds = sshResponds;
-    this.sshClientForIMachine = sshClientForIMachine;
-    this.executionType = executionType;
-    this.machineUtils = machineUtils;
-    this.preConfiguration = preConfiguration;
-  }
-
-  @Override
-  public IMachine apply(MasterSpec masterSpec) {
-
-    VmSpec vmSpec = masterSpec.getVmSpec();
-    IsoSpec isoSpec = masterSpec.getIsoSpec();
-    String vmName = vmSpec.getVmName();
-
-    final IMachine vm = createAndRegisterMachineFromIsoIfNotAlreadyExists.apply(masterSpec);
-
-    // Launch machine and wait for it to come online
-    ensureMachineIsLaunched(vmName);
-
-    URI uri = preConfiguration.getUnchecked(isoSpec);
-    String installationKeySequence = isoSpec.getInstallationKeySequence().replace("PRECONFIGURATION_URL",
-        uri.toASCIIString());
-
-    configureOsInstallationWithKeyboardSequence(vmName, installationKeySequence);
-    SshClient client = sshClientForIMachine.apply(vm);
-    logger.debug(">> awaiting installation to finish node(%s)", vmName);
-
-    checkState(sshResponds.apply(client), "timed out waiting for guest %s to be accessible via ssh", vmName);
-
-    logger.debug(">> awaiting installation of guest additions on vm: %s", vmName);
-    checkState(new GuestAdditionsInstaller(vboxHostContext).apply(vmName));
-
-    logger.debug(">> awaiting post-installation actions on vm: %s", vmName);
-    ListenableFuture<ExecResponse> execFuture = vboxHostContext.getComputeService().submitScriptOnNode(vmName,
-        call("cleanupUdevIfNeeded"), RunScriptOptions.NONE);
-    ExecResponse execResponse = Futures.getUnchecked(execFuture);
-    checkState(execResponse.getExitCode() == 0);
-
-    logger.debug("<< installation of image complete. Powering down node(%s)", vmName);
-    ensureMachineHasPowerDown(vmName);
-    return vm;
-  }
-
-  private void configureOsInstallationWithKeyboardSequence(String vmName, String installationKeySequence) {
-    Iterable<List<Integer>> scancodelist = transform(Splitter.on(" ").split(installationKeySequence),
-        new StringToKeyCode());
-
-    for (List<Integer> scancodes : scancodelist) {
-      machineUtils.lockSessionOnMachineAndApply(vmName, LockType.Shared, new SendScancodes(scancodes));
-    }
-  }
-
-  private void ensureMachineHasPowerDown(String vmName) {
-    machineUtils.lockSessionOnMachineAndApply(vmName, LockType.Shared, new Function<ISession, Void>() {
-      @Override
-      public Void apply(ISession session) {
-        IProgress powerDownProgress = session.getConsole().powerDown();
-        powerDownProgress.waitForCompletion(-1);
-        return null;
-      }
-    });
-  }
-
-  private void ensureMachineIsLaunched(String vmName) {
-    machineUtils.applyForMachine(vmName, new LaunchMachineIfNotAlreadyRunning(manager.get(), executionType, ""));
-  }
-=======
    @Resource
    @Named(ComputeServiceConstants.COMPUTE_LOGGER)
    protected Logger logger = Logger.NULL;
@@ -175,7 +81,7 @@
    private final MachineUtils machineUtils;
 
    @Inject
-   public CreateAndInstallVm(ComputeServiceContext context, Supplier<VirtualBoxManager> manager,
+   public CreateAndInstallVm(@Host ComputeServiceContext context, Supplier<VirtualBoxManager> manager,
          CreateAndRegisterMachineFromIsoIfNotAlreadyExists CreateAndRegisterMachineFromIsoIfNotAlreadyExists,
          Predicate<SshClient> sshResponds, Function<IMachine, SshClient> sshClientForIMachine,
          ExecutionType executionType, MachineUtils machineUtils, @Preconfiguration LoadingCache<IsoSpec, URI> preConfiguration) {
@@ -260,6 +166,5 @@
    private void ensureMachineIsLaunched(String vmName) {
       machineUtils.applyForMachine(vmName, new LaunchMachineIfNotAlreadyRunning(manager.get(), executionType, ""));
    }
->>>>>>> f86d8c53
 
 }