--- conflicted
+++ resolved
@@ -36,13 +36,8 @@
     <properties>
         <test.elb.zone>us-east-1a</test.elb.zone>
         <test.elb.endpoint>https://elasticloadbalancing.us-east-1.amazonaws.com</test.elb.endpoint>
-<<<<<<< HEAD
-        <test.elb.api-version>2010-07-01</test.elb.api-version>
-        <test.elb.build-version />
-=======
         <test.elb.api-version>2012-06-01</test.elb.api-version>
         <test.elb.build-version></test.elb.build-version>
->>>>>>> 570f33a3
         <test.elb.identity>${test.aws.identity}</test.elb.identity>
         <test.elb.credential>${test.aws.credential}</test.elb.credential>
         <test.elb.compute.provider>aws-ec2</test.elb.compute.provider>
