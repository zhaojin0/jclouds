package org.jclouds.libvirt.compute.strategy;

import static com.google.common.base.Preconditions.checkNotNull;

import java.io.IOException;
import java.io.StringReader;
import java.util.List;
import java.util.Map;
import java.util.Properties;
import java.util.UUID;

import javax.inject.Inject;
import javax.inject.Singleton;
import javax.xml.parsers.ParserConfigurationException;
import javax.xml.transform.TransformerException;
import javax.xml.xpath.XPathConstants;
import javax.xml.xpath.XPathExpression;
import javax.xml.xpath.XPathExpressionException;
import javax.xml.xpath.XPathFactory;

import org.jclouds.compute.ComputeService;
import org.jclouds.compute.ComputeServiceAdapter;
import org.jclouds.compute.domain.Template;
import org.jclouds.domain.Credentials;
import org.jclouds.libvirt.Datacenter;
import org.jclouds.libvirt.Image;
import org.libvirt.Connect;
import org.libvirt.Domain;
import org.libvirt.LibvirtException;
import org.libvirt.StoragePool;
import org.libvirt.StorageVol;
import org.libvirt.jna.Libvirt;
import org.w3c.dom.Document;
import org.w3c.dom.Element;
import org.w3c.dom.Node;
import org.w3c.dom.NodeList;
import org.xml.sax.InputSource;
import org.xml.sax.SAXException;

import com.google.common.base.Throwables;
import com.google.common.collect.ImmutableSet;
import com.google.common.collect.Lists;
import com.jamesmurty.utils.XMLBuilder;

/**
 * defines the connection between the {@link Libvirt} implementation and the jclouds
 * {@link ComputeService}
 * 
 */
@Singleton
public class LibvirtComputeServiceAdapter implements ComputeServiceAdapter<Domain, Domain, Image, Datacenter> {
<<<<<<< HEAD
   private final Connect client;

   @Inject
   public LibvirtComputeServiceAdapter(Connect client) {
      this.client = checkNotNull(client, "client");
   }

   @Override
   public Domain runNodeWithTagAndNameAndStoreCredentials(String tag, String name, Template template,
         Map<String, Credentials> credentialStore) {
      // create the backend object using parameters from the template.
      // Domain from = client.createDomainInDC(template.getLocation().getId(), name,
      // Integer.parseInt(template.getImage().getProviderId()),
      // Integer.parseInt(template.getHardware().getProviderId()));
      // store the credentials so that later functions can use them
      // credentialStore.put("node#" + from.id + "", new Credentials(from.loginUser, from.password));
      return null;
   }

   @Override
   public Iterable<Domain> listHardwareProfiles() {
      return listNodes();
   }

   @Override
   public Iterable<Image> listImages() {
      return ImmutableSet.of();
      // TODO
      // return client.listImages();
   }

   @Override
   public Iterable<Domain> listNodes() {
      try {
         List<Domain> domains = Lists.newArrayList();
         for (int domain : client.listDomains()) {
            domains.add(client.domainLookupByID(domain));
         }
         return domains;
      } catch (LibvirtException e) {
         return propogate(e);
      }
   }

   protected <T> T propogate(LibvirtException e) {
      Throwables.propagate(e);
      assert false;
      return null;
   }

   @Override
   public Iterable<Datacenter> listLocations() {
      return ImmutableSet.of(new Datacenter(1, "SFO"));
   }

   @Override
   public Domain getNode(String id) {
      try {
         return client.domainLookupByUUIDString(id);
      } catch (LibvirtException e) {
         return propogate(e);
      }
   }

   @Override
   public void destroyNode(String id) {
      try {
         client.domainLookupByUUIDString(id).destroy();
      } catch (LibvirtException e) {
         propogate(e);
      }
   }

   @Override
   public void rebootNode(String id) {
      try {
         client.domainLookupByUUIDString(id).reboot(0);
      } catch (LibvirtException e) {
         propogate(e);
      }
   }
=======
	private final Connect client;

	@Inject
	public LibvirtComputeServiceAdapter(Connect client) {
		this.client = checkNotNull(client, "client");
	}

	@Override
	public Domain createNodeAndStoreCredentials(String tag, String name, Template template,
			Map<String, Credentials> credentialStore) {
		// create the backend object using parameters from the template.
		// Domain from = client.createDomainInDC(template.getLocation().getId(), name,
		// Integer.parseInt(template.getImage().getProviderId()),
		// Integer.parseInt(template.getHardware().getProviderId()));
		// store the credentials so that later functions can use them
		// credentialStore.put(from.id + "", new Credentials(from.loginUser, from.password));

		String[] domains;
		try {
			domains = client.listDefinedDomains();

			Domain domain = null;
			String xmlDesc = "";
			for (String domainName : domains) {
				domain = client.domainLookupByName(domainName);
				if(domainName.equals("ttylinux")) {
					domain = client.domainLookupByName(domainName);
					xmlDesc = domain.getXMLDesc(0);
					System.out.println("domain: " + domain.getUUIDString());

					XMLBuilder builder = XMLBuilder.parse(new InputSource(
							new StringReader(xmlDesc)));

					Document doc = builder.getDocument();

					XPathExpression expr = null;
					NodeList nodes = null;
					String xpathString = "//devices/disk[@device='disk']/source/@file"; // +
					expr = XPathFactory.newInstance().newXPath().compile(xpathString);
					nodes = (NodeList) expr.evaluate(doc, XPathConstants.NODESET);
					String diskFileName = nodes.item(0).getNodeValue();

					System.out.println("\n *** diskFileName " + diskFileName);

					StorageVol storageVol = client.storageVolLookupByPath(diskFileName);
					System.out.println(storageVol.getXMLDesc(0));

					// cloning volume
					String poolName = "default";
					StoragePool storagePool = client.storagePoolLookupByName(poolName );
					StorageVol clonedVol = cloneVolume(storagePool, storageVol);


					//System.out.println(generateClonedDomainXML(xmlDesc));
					domain = client.domainDefineXML(generateClonedDomainXML(xmlDesc));
				}
			}
			return domain;
		} catch (LibvirtException e) {
			return propogate(e);
		} catch (Exception e) {
			return propogate(e);
		}
	}


	@Override
	public Iterable<Domain> listHardware() {
		return listNodes();
	}

	@Override
	public Iterable<Image> listImages() {
		//return ImmutableSet.of();
		// TODO
		// return client.listImages();

		List<Image> images = Lists.newArrayList();
		images.add(new Image(1, "ubuntu"));
		return images;


	}

	//   @Override
	//   public Iterable<Domain> listNodes() {
	//      try {
	//         List<Domain> domains = Lists.newArrayList();
	//         for (int domain : client.listDomains()) {
	//            domains.add(client.domainLookupByID(domain));
	//         }
	//         return domains;
	//      } catch (LibvirtException e) {
	//         return propogate(e);
	//      }
	//   }

	@Override
	public Iterable<Domain> listNodes() {
		try {
			List<Domain> domains = Lists.newArrayList();
			for (String domain : client.listDefinedDomains()) {
				domains.add(client.domainLookupByName(domain));
			}
			return domains;
		} catch (LibvirtException e) {
			return propogate(e);
		}
	}

	protected <T> T propogate(LibvirtException e) {
		Throwables.propagate(e);
		assert false;
		return null;
	}
	
	protected <T> T propogate(Exception e) {
		Throwables.propagate(e);
		assert false;
		return null;
	}

	@Override
	public Iterable<Datacenter> listLocations() {
		return ImmutableSet.of(new Datacenter(1, "SFO"));
	}

	@Override
	public Domain getNode(String id) {
		try {
			return client.domainLookupByUUIDString(id);
		} catch (LibvirtException e) {
			return propogate(e);
		}
	}

	@Override
	public void destroyNode(String id) {
		try {
			client.domainLookupByUUIDString(id).destroy();
		} catch (LibvirtException e) {
			propogate(e);
		}
	}

	@Override
	public void rebootNode(String id) {
		try {
			client.domainLookupByUUIDString(id).reboot(0);
		} catch (LibvirtException e) {
			propogate(e);
		}
	}

	public void createDomain() throws LibvirtException {
		Domain domain = client.domainDefineXML("<domain type='test' id='2'>" + "  <name>deftest</name>"
				+ "  <uuid>004b96e1-2d78-c30f-5aa5-f03c87d21e70</uuid>" + "  <memory>8388608</memory>"
				+ "  <vcpu>2</vcpu>" + "  <os><type arch='i686'>hvm</type></os>" + "  <on_reboot>restart</on_reboot>"
				+ "  <on_poweroff>destroy</on_poweroff>" + "  <on_crash>restart</on_crash>" + "</domain>");


	}

	private static StorageVol cloneVolume(StoragePool storagePool, StorageVol from) 
	throws LibvirtException, XPathExpressionException, ParserConfigurationException, SAXException, IOException, TransformerException {
		String fromXML = from.getXMLDesc(0);
		String clonedXML = generateClonedVolumeXML(fromXML);
		System.out.println(clonedXML);
		//return null;
		return storagePool.storageVolCreateXMLFrom(clonedXML, from, 0);
	}

	private static String generateClonedVolumeXML(String fromXML) throws ParserConfigurationException, SAXException, IOException, XPathExpressionException, TransformerException {

		Properties outputProperties = new Properties();
		// Explicitly identify the output as an XML document
		outputProperties.put(javax.xml.transform.OutputKeys.METHOD, "xml");
		// Pretty-print the XML output (doesn't work in all cases)
		outputProperties.put(javax.xml.transform.OutputKeys.INDENT, "yes");
		// Get 2-space indenting when using the Apache transformer
		outputProperties.put("{http://xml.apache.org/xslt}indent-amount", "2");

		XMLBuilder builder = XMLBuilder.parse(new InputSource(new StringReader(fromXML)));

		String cloneAppend = "-clone";
		builder.xpathFind("//volume/name").t(cloneAppend);
		builder.xpathFind("//volume/key").t(cloneAppend);
		builder.xpathFind("//volume/target/path").t(cloneAppend);

		return builder.asString(outputProperties);
	}

	private static String generateClonedDomainXML(String fromXML) throws ParserConfigurationException, SAXException, IOException, XPathExpressionException, TransformerException {

		Properties outputProperties = new Properties();
		// Explicitly identify the output as an XML document
		outputProperties.put(javax.xml.transform.OutputKeys.METHOD, "xml");
		// Pretty-print the XML output (doesn't work in all cases)
		outputProperties.put(javax.xml.transform.OutputKeys.INDENT, "yes");
		// Get 2-space indenting when using the Apache transformer
		outputProperties.put("{http://xml.apache.org/xslt}indent-amount", "2");

		XMLBuilder builder = XMLBuilder.parse(new InputSource(new StringReader(fromXML)));

		String cloneAppend = "-clone";

		builder.xpathFind("//domain/name").t(cloneAppend);
		// change uuid domain
		Element oldChild = builder.xpathFind("//domain/uuid").getElement();
		Node newNode = oldChild.cloneNode(true);
		newNode.getFirstChild().setNodeValue(UUID.randomUUID().toString());
		builder.getDocument().getDocumentElement().replaceChild(newNode, oldChild);

		builder.xpathFind("//domain/devices/disk/source").a("file", "/var/lib/libvirt/images/ttylinux.img-clone");
		// TODO generate valid MAC address
		builder.xpathFind("//domain/devices/interface/mac").a("address", "52:54:00:5c:dd:eb");
		return builder.asString(outputProperties);
	}


>>>>>>> dd0778a9
}<|MERGE_RESOLUTION|>--- conflicted
+++ resolved
@@ -1,3 +1,22 @@
+/**
+ *
+ * Copyright (C) 2010 Cloud Conscious, LLC. <info@cloudconscious.com>
+ *
+ * ====================================================================
+ * Licensed under the Apache License, Version 2.0 (the "License");
+ * you may not use this file except in compliance with the License.
+ * You may obtain a copy of the License at
+ *
+ * http://www.apache.org/licenses/LICENSE-2.0
+ *
+ * Unless required by applicable law or agreed to in writing, software
+ * distributed under the License is distributed on an "AS IS" BASIS,
+ * WITHOUT WARRANTIES OR CONDITIONS OF ANY KIND, either express or implied.
+ * See the License for the specific language governing permissions and
+ * limitations under the License.
+ * ====================================================================
+ */
+
 package org.jclouds.libvirt.compute.strategy;
 
 import static com.google.common.base.Preconditions.checkNotNull;
@@ -49,7 +68,7 @@
  */
 @Singleton
 public class LibvirtComputeServiceAdapter implements ComputeServiceAdapter<Domain, Domain, Image, Datacenter> {
-<<<<<<< HEAD
+
    private final Connect client;
 
    @Inject
@@ -59,14 +78,58 @@
 
    @Override
    public Domain runNodeWithTagAndNameAndStoreCredentials(String tag, String name, Template template,
-         Map<String, Credentials> credentialStore) {
+            Map<String, Credentials> credentialStore) {
       // create the backend object using parameters from the template.
       // Domain from = client.createDomainInDC(template.getLocation().getId(), name,
       // Integer.parseInt(template.getImage().getProviderId()),
       // Integer.parseInt(template.getHardware().getProviderId()));
       // store the credentials so that later functions can use them
-      // credentialStore.put("node#" + from.id + "", new Credentials(from.loginUser, from.password));
-      return null;
+      // credentialStore.put(from.id + "", new Credentials(from.loginUser, from.password));
+
+      String[] domains;
+      try {
+         domains = client.listDefinedDomains();
+
+         Domain domain = null;
+         String xmlDesc = "";
+         for (String domainName : domains) {
+            domain = client.domainLookupByName(domainName);
+            if (domainName.equals("ttylinux")) {
+               domain = client.domainLookupByName(domainName);
+               xmlDesc = domain.getXMLDesc(0);
+               System.out.println("domain: " + domain.getUUIDString());
+
+               XMLBuilder builder = XMLBuilder.parse(new InputSource(new StringReader(xmlDesc)));
+
+               Document doc = builder.getDocument();
+
+               XPathExpression expr = null;
+               NodeList nodes = null;
+               String xpathString = "//devices/disk[@device='disk']/source/@file"; // +
+               expr = XPathFactory.newInstance().newXPath().compile(xpathString);
+               nodes = (NodeList) expr.evaluate(doc, XPathConstants.NODESET);
+               String diskFileName = nodes.item(0).getNodeValue();
+
+               System.out.println("\n *** diskFileName " + diskFileName);
+
+               StorageVol storageVol = client.storageVolLookupByPath(diskFileName);
+               System.out.println(storageVol.getXMLDesc(0));
+
+               // cloning volume
+               String poolName = "default";
+               StoragePool storagePool = client.storagePoolLookupByName(poolName);
+               StorageVol clonedVol = cloneVolume(storagePool, storageVol);
+
+               // System.out.println(generateClonedDomainXML(xmlDesc));
+               domain = client.domainDefineXML(generateClonedDomainXML(xmlDesc));
+            }
+         }
+         return domain;
+      } catch (LibvirtException e) {
+         return propogate(e);
+      } catch (Exception e) {
+         return propogate(e);
+      }
    }
 
    @Override
@@ -76,17 +139,35 @@
 
    @Override
    public Iterable<Image> listImages() {
-      return ImmutableSet.of();
+      // return ImmutableSet.of();
       // TODO
       // return client.listImages();
-   }
+
+      List<Image> images = Lists.newArrayList();
+      images.add(new Image(1, "ubuntu"));
+      return images;
+
+   }
+
+   // @Override
+   // public Iterable<Domain> listNodes() {
+   // try {
+   // List<Domain> domains = Lists.newArrayList();
+   // for (int domain : client.listDomains()) {
+   // domains.add(client.domainLookupByID(domain));
+   // }
+   // return domains;
+   // } catch (LibvirtException e) {
+   // return propogate(e);
+   // }
+   // }
 
    @Override
    public Iterable<Domain> listNodes() {
       try {
          List<Domain> domains = Lists.newArrayList();
-         for (int domain : client.listDomains()) {
-            domains.add(client.domainLookupByID(domain));
+         for (String domain : client.listDefinedDomains()) {
+            domains.add(client.domainLookupByName(domain));
          }
          return domains;
       } catch (LibvirtException e) {
@@ -100,6 +181,12 @@
       return null;
    }
 
+   protected <T> T propogate(Exception e) {
+      Throwables.propagate(e);
+      assert false;
+      return null;
+   }
+
    @Override
    public Iterable<Datacenter> listLocations() {
       return ImmutableSet.of(new Datacenter(1, "SFO"));
@@ -131,226 +218,71 @@
          propogate(e);
       }
    }
-=======
-	private final Connect client;
-
-	@Inject
-	public LibvirtComputeServiceAdapter(Connect client) {
-		this.client = checkNotNull(client, "client");
-	}
-
-	@Override
-	public Domain createNodeAndStoreCredentials(String tag, String name, Template template,
-			Map<String, Credentials> credentialStore) {
-		// create the backend object using parameters from the template.
-		// Domain from = client.createDomainInDC(template.getLocation().getId(), name,
-		// Integer.parseInt(template.getImage().getProviderId()),
-		// Integer.parseInt(template.getHardware().getProviderId()));
-		// store the credentials so that later functions can use them
-		// credentialStore.put(from.id + "", new Credentials(from.loginUser, from.password));
-
-		String[] domains;
-		try {
-			domains = client.listDefinedDomains();
-
-			Domain domain = null;
-			String xmlDesc = "";
-			for (String domainName : domains) {
-				domain = client.domainLookupByName(domainName);
-				if(domainName.equals("ttylinux")) {
-					domain = client.domainLookupByName(domainName);
-					xmlDesc = domain.getXMLDesc(0);
-					System.out.println("domain: " + domain.getUUIDString());
-
-					XMLBuilder builder = XMLBuilder.parse(new InputSource(
-							new StringReader(xmlDesc)));
-
-					Document doc = builder.getDocument();
-
-					XPathExpression expr = null;
-					NodeList nodes = null;
-					String xpathString = "//devices/disk[@device='disk']/source/@file"; // +
-					expr = XPathFactory.newInstance().newXPath().compile(xpathString);
-					nodes = (NodeList) expr.evaluate(doc, XPathConstants.NODESET);
-					String diskFileName = nodes.item(0).getNodeValue();
-
-					System.out.println("\n *** diskFileName " + diskFileName);
-
-					StorageVol storageVol = client.storageVolLookupByPath(diskFileName);
-					System.out.println(storageVol.getXMLDesc(0));
-
-					// cloning volume
-					String poolName = "default";
-					StoragePool storagePool = client.storagePoolLookupByName(poolName );
-					StorageVol clonedVol = cloneVolume(storagePool, storageVol);
-
-
-					//System.out.println(generateClonedDomainXML(xmlDesc));
-					domain = client.domainDefineXML(generateClonedDomainXML(xmlDesc));
-				}
-			}
-			return domain;
-		} catch (LibvirtException e) {
-			return propogate(e);
-		} catch (Exception e) {
-			return propogate(e);
-		}
-	}
-
-
-	@Override
-	public Iterable<Domain> listHardware() {
-		return listNodes();
-	}
-
-	@Override
-	public Iterable<Image> listImages() {
-		//return ImmutableSet.of();
-		// TODO
-		// return client.listImages();
-
-		List<Image> images = Lists.newArrayList();
-		images.add(new Image(1, "ubuntu"));
-		return images;
-
-
-	}
-
-	//   @Override
-	//   public Iterable<Domain> listNodes() {
-	//      try {
-	//         List<Domain> domains = Lists.newArrayList();
-	//         for (int domain : client.listDomains()) {
-	//            domains.add(client.domainLookupByID(domain));
-	//         }
-	//         return domains;
-	//      } catch (LibvirtException e) {
-	//         return propogate(e);
-	//      }
-	//   }
-
-	@Override
-	public Iterable<Domain> listNodes() {
-		try {
-			List<Domain> domains = Lists.newArrayList();
-			for (String domain : client.listDefinedDomains()) {
-				domains.add(client.domainLookupByName(domain));
-			}
-			return domains;
-		} catch (LibvirtException e) {
-			return propogate(e);
-		}
-	}
-
-	protected <T> T propogate(LibvirtException e) {
-		Throwables.propagate(e);
-		assert false;
-		return null;
-	}
-	
-	protected <T> T propogate(Exception e) {
-		Throwables.propagate(e);
-		assert false;
-		return null;
-	}
-
-	@Override
-	public Iterable<Datacenter> listLocations() {
-		return ImmutableSet.of(new Datacenter(1, "SFO"));
-	}
-
-	@Override
-	public Domain getNode(String id) {
-		try {
-			return client.domainLookupByUUIDString(id);
-		} catch (LibvirtException e) {
-			return propogate(e);
-		}
-	}
-
-	@Override
-	public void destroyNode(String id) {
-		try {
-			client.domainLookupByUUIDString(id).destroy();
-		} catch (LibvirtException e) {
-			propogate(e);
-		}
-	}
-
-	@Override
-	public void rebootNode(String id) {
-		try {
-			client.domainLookupByUUIDString(id).reboot(0);
-		} catch (LibvirtException e) {
-			propogate(e);
-		}
-	}
-
-	public void createDomain() throws LibvirtException {
-		Domain domain = client.domainDefineXML("<domain type='test' id='2'>" + "  <name>deftest</name>"
-				+ "  <uuid>004b96e1-2d78-c30f-5aa5-f03c87d21e70</uuid>" + "  <memory>8388608</memory>"
-				+ "  <vcpu>2</vcpu>" + "  <os><type arch='i686'>hvm</type></os>" + "  <on_reboot>restart</on_reboot>"
-				+ "  <on_poweroff>destroy</on_poweroff>" + "  <on_crash>restart</on_crash>" + "</domain>");
-
-
-	}
-
-	private static StorageVol cloneVolume(StoragePool storagePool, StorageVol from) 
-	throws LibvirtException, XPathExpressionException, ParserConfigurationException, SAXException, IOException, TransformerException {
-		String fromXML = from.getXMLDesc(0);
-		String clonedXML = generateClonedVolumeXML(fromXML);
-		System.out.println(clonedXML);
-		//return null;
-		return storagePool.storageVolCreateXMLFrom(clonedXML, from, 0);
-	}
-
-	private static String generateClonedVolumeXML(String fromXML) throws ParserConfigurationException, SAXException, IOException, XPathExpressionException, TransformerException {
-
-		Properties outputProperties = new Properties();
-		// Explicitly identify the output as an XML document
-		outputProperties.put(javax.xml.transform.OutputKeys.METHOD, "xml");
-		// Pretty-print the XML output (doesn't work in all cases)
-		outputProperties.put(javax.xml.transform.OutputKeys.INDENT, "yes");
-		// Get 2-space indenting when using the Apache transformer
-		outputProperties.put("{http://xml.apache.org/xslt}indent-amount", "2");
-
-		XMLBuilder builder = XMLBuilder.parse(new InputSource(new StringReader(fromXML)));
-
-		String cloneAppend = "-clone";
-		builder.xpathFind("//volume/name").t(cloneAppend);
-		builder.xpathFind("//volume/key").t(cloneAppend);
-		builder.xpathFind("//volume/target/path").t(cloneAppend);
-
-		return builder.asString(outputProperties);
-	}
-
-	private static String generateClonedDomainXML(String fromXML) throws ParserConfigurationException, SAXException, IOException, XPathExpressionException, TransformerException {
-
-		Properties outputProperties = new Properties();
-		// Explicitly identify the output as an XML document
-		outputProperties.put(javax.xml.transform.OutputKeys.METHOD, "xml");
-		// Pretty-print the XML output (doesn't work in all cases)
-		outputProperties.put(javax.xml.transform.OutputKeys.INDENT, "yes");
-		// Get 2-space indenting when using the Apache transformer
-		outputProperties.put("{http://xml.apache.org/xslt}indent-amount", "2");
-
-		XMLBuilder builder = XMLBuilder.parse(new InputSource(new StringReader(fromXML)));
-
-		String cloneAppend = "-clone";
-
-		builder.xpathFind("//domain/name").t(cloneAppend);
-		// change uuid domain
-		Element oldChild = builder.xpathFind("//domain/uuid").getElement();
-		Node newNode = oldChild.cloneNode(true);
-		newNode.getFirstChild().setNodeValue(UUID.randomUUID().toString());
-		builder.getDocument().getDocumentElement().replaceChild(newNode, oldChild);
-
-		builder.xpathFind("//domain/devices/disk/source").a("file", "/var/lib/libvirt/images/ttylinux.img-clone");
-		// TODO generate valid MAC address
-		builder.xpathFind("//domain/devices/interface/mac").a("address", "52:54:00:5c:dd:eb");
-		return builder.asString(outputProperties);
-	}
-
-
->>>>>>> dd0778a9
+
+   public void createDomain() throws LibvirtException {
+      Domain domain = client.domainDefineXML("<domain type='test' id='2'>" + "  <name>deftest</name>"
+               + "  <uuid>004b96e1-2d78-c30f-5aa5-f03c87d21e70</uuid>" + "  <memory>8388608</memory>"
+               + "  <vcpu>2</vcpu>" + "  <os><type arch='i686'>hvm</type></os>" + "  <on_reboot>restart</on_reboot>"
+               + "  <on_poweroff>destroy</on_poweroff>" + "  <on_crash>restart</on_crash>" + "</domain>");
+
+   }
+
+   private static StorageVol cloneVolume(StoragePool storagePool, StorageVol from) throws LibvirtException,
+            XPathExpressionException, ParserConfigurationException, SAXException, IOException, TransformerException {
+      String fromXML = from.getXMLDesc(0);
+      String clonedXML = generateClonedVolumeXML(fromXML);
+      System.out.println(clonedXML);
+      // return null;
+      return storagePool.storageVolCreateXMLFrom(clonedXML, from, 0);
+   }
+
+   private static String generateClonedVolumeXML(String fromXML) throws ParserConfigurationException, SAXException,
+            IOException, XPathExpressionException, TransformerException {
+
+      Properties outputProperties = new Properties();
+      // Explicitly identify the output as an XML document
+      outputProperties.put(javax.xml.transform.OutputKeys.METHOD, "xml");
+      // Pretty-print the XML output (doesn't work in all cases)
+      outputProperties.put(javax.xml.transform.OutputKeys.INDENT, "yes");
+      // Get 2-space indenting when using the Apache transformer
+      outputProperties.put("{http://xml.apache.org/xslt}indent-amount", "2");
+
+      XMLBuilder builder = XMLBuilder.parse(new InputSource(new StringReader(fromXML)));
+
+      String cloneAppend = "-clone";
+      builder.xpathFind("//volume/name").t(cloneAppend);
+      builder.xpathFind("//volume/key").t(cloneAppend);
+      builder.xpathFind("//volume/target/path").t(cloneAppend);
+
+      return builder.asString(outputProperties);
+   }
+
+   private static String generateClonedDomainXML(String fromXML) throws ParserConfigurationException, SAXException,
+            IOException, XPathExpressionException, TransformerException {
+
+      Properties outputProperties = new Properties();
+      // Explicitly identify the output as an XML document
+      outputProperties.put(javax.xml.transform.OutputKeys.METHOD, "xml");
+      // Pretty-print the XML output (doesn't work in all cases)
+      outputProperties.put(javax.xml.transform.OutputKeys.INDENT, "yes");
+      // Get 2-space indenting when using the Apache transformer
+      outputProperties.put("{http://xml.apache.org/xslt}indent-amount", "2");
+
+      XMLBuilder builder = XMLBuilder.parse(new InputSource(new StringReader(fromXML)));
+
+      String cloneAppend = "-clone";
+
+      builder.xpathFind("//domain/name").t(cloneAppend);
+      // change uuid domain
+      Element oldChild = builder.xpathFind("//domain/uuid").getElement();
+      Node newNode = oldChild.cloneNode(true);
+      newNode.getFirstChild().setNodeValue(UUID.randomUUID().toString());
+      builder.getDocument().getDocumentElement().replaceChild(newNode, oldChild);
+
+      builder.xpathFind("//domain/devices/disk/source").a("file", "/var/lib/libvirt/images/ttylinux.img-clone");
+      // TODO generate valid MAC address
+      builder.xpathFind("//domain/devices/interface/mac").a("address", "52:54:00:5c:dd:eb");
+      return builder.asString(outputProperties);
+   }
+
 }