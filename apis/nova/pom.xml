<?xml version="1.0" encoding="UTF-8"?>
<!--

  Licensed to jclouds, Inc. (jclouds) under one or more
  contributor license agreements.  See the NOTICE file
  distributed with this work for additional information
  regarding copyright ownership.  jclouds licenses this file
  to you under the Apache License, Version 2.0 (the
  "License"); you may not use this file except in compliance
  with the License.  You may obtain a copy of the License at

    http://www.apache.org/licenses/LICENSE-2.0

  Unless required by applicable law or agreed to in writing,
  software distributed under the License is distributed on an
  "AS IS" BASIS, WITHOUT WARRANTIES OR CONDITIONS OF ANY
  KIND, either express or implied.  See the License for the
  specific language governing permissions and limitations
  under the License.

-->
<project xmlns="http://maven.apache.org/POM/4.0.0" xmlns:xsi="http://www.w3.org/2001/XMLSchema-instance" xsi:schemaLocation="http://maven.apache.org/POM/4.0.0 http://maven.apache.org/maven-v4_0_0.xsd">
  <modelVersion>4.0.0</modelVersion>
  <parent>
    <groupId>org.jclouds</groupId>
    <artifactId>jclouds-project</artifactId>
    <version>1.5.0-SNAPSHOT</version>
    <relativePath>../../project/pom.xml</relativePath>
  </parent>
  <groupId>org.jclouds.api</groupId>
  <artifactId>nova</artifactId>
  <name>jcloud nova api</name>
  <description>jclouds components to access an implementation of OpenStack Nova</description>
  <packaging>bundle</packaging>

  <properties>
    <test.nova.endpoint>http://localhost:8773/services/Cloud</test.nova.endpoint>
    <test.nova.api-version>1.1</test.nova.api-version>
    <test.nova.build-version />
    <test.nova.identity>FIXME_IDENTITY</test.nova.identity>
    <test.nova.credential>FIXME_CREDENTIALS</test.nova.credential>
<<<<<<< HEAD
    <test.nova.image-id />
    <test.nova.image.login-user />
    <test.nova.image.authenticate-sudo />
    <test.ssh.keyfile.public />
    <test.ssh.keyfile.private />
=======
    <test.nova.image-id></test.nova.image-id>
    <test.nova.image.login-user></test.nova.image.login-user>
    <test.nova.image.authenticate-sudo></test.nova.image.authenticate-sudo>
    <test.ssh.keyfile.public></test.ssh.keyfile.public>
    <test.ssh.keyfile.private></test.ssh.keyfile.private>

    <jclouds.osgi.export>org.jclouds.openstack.nova*;version="${project.version}"</jclouds.osgi.export>
    <jclouds.osgi.import>
      org.jclouds.compute.internal;version="${project.version}",
      org.jclouds.rest.internal;version="${project.version}",
      org.jclouds*;version="${project.version}",
      *
    </jclouds.osgi.import>
>>>>>>> 6bd8f154
  </properties>

  <dependencies>
    <dependency>
      <groupId>org.jclouds.common</groupId>
      <artifactId>openstack-common</artifactId>
      <version>${project.version}</version>
    </dependency>
    <dependency>
      <groupId>org.jclouds</groupId>
      <artifactId>jclouds-compute</artifactId>
      <version>${project.version}</version>
    </dependency>
    <dependency>
      <groupId>org.jclouds</groupId>
      <artifactId>jclouds-core</artifactId>
      <version>${project.version}</version>
      <type>test-jar</type>
      <scope>test</scope>
    </dependency>
    <dependency>
      <groupId>org.jclouds.common</groupId>
      <artifactId>openstack-common</artifactId>
      <version>${project.version}</version>
      <type>test-jar</type>
      <scope>test</scope>
    </dependency>
    <dependency>
      <groupId>org.jclouds</groupId>
      <artifactId>jclouds-compute</artifactId>
      <version>${project.version}</version>
      <type>test-jar</type>
      <scope>test</scope>
    </dependency>
    <dependency>
      <groupId>org.jclouds.driver</groupId>
      <artifactId>jclouds-sshj</artifactId>
      <version>${project.version}</version>
      <scope>test</scope>
    </dependency>
    <dependency>
      <groupId>org.jclouds.driver</groupId>
      <artifactId>jclouds-log4j</artifactId>
      <version>${project.version}</version>
      <scope>test</scope>
    </dependency>
  </dependencies>
  
  <profiles>
    <profile>
      <id>live</id>
      <build>
        <plugins>
          <plugin>
            <groupId>org.apache.maven.plugins</groupId>
            <artifactId>maven-surefire-plugin</artifactId>
            <executions>
              <execution>
                <id>integration</id>
                <phase>integration-test</phase>
                <goals>
                  <goal>test</goal>
                </goals>
                <configuration>
                  <systemPropertyVariables>
                    <test.nova.endpoint>${test.nova.endpoint}</test.nova.endpoint>
                    <test.nova.api-version>${test.nova.api-version}</test.nova.api-version>
                    <test.nova.build-version>${test.nova.build-version}</test.nova.build-version>
                    <test.nova.identity>${test.nova.identity}</test.nova.identity>
                    <test.nova.credential>${test.nova.credential}</test.nova.credential>
                    <test.nova.image-id>${test.nova.image-id}</test.nova.image-id>
                    <test.nova.image.login-user>${test.nova.image.login-user}</test.nova.image.login-user>
                    <test.nova.image.authenticate-sudo>${test.nova.image.authenticate-sudo}</test.nova.image.authenticate-sudo>
                    <test.ssh.keyfile.public>${test.ssh.keyfile.public}</test.ssh.keyfile.public>
                    <test.ssh.keyfile.private>${test.ssh.keyfile.private}</test.ssh.keyfile.private>
                  </systemPropertyVariables>
                </configuration>
              </execution>
            </executions>
          </plugin>
        </plugins>
      </build>
    </profile>
  </profiles>


</project><|MERGE_RESOLUTION|>--- conflicted
+++ resolved
@@ -36,16 +36,9 @@
   <properties>
     <test.nova.endpoint>http://localhost:8773/services/Cloud</test.nova.endpoint>
     <test.nova.api-version>1.1</test.nova.api-version>
-    <test.nova.build-version />
+    <test.nova.build-version></test.nova.build-version>
     <test.nova.identity>FIXME_IDENTITY</test.nova.identity>
     <test.nova.credential>FIXME_CREDENTIALS</test.nova.credential>
-<<<<<<< HEAD
-    <test.nova.image-id />
-    <test.nova.image.login-user />
-    <test.nova.image.authenticate-sudo />
-    <test.ssh.keyfile.public />
-    <test.ssh.keyfile.private />
-=======
     <test.nova.image-id></test.nova.image-id>
     <test.nova.image.login-user></test.nova.image.login-user>
     <test.nova.image.authenticate-sudo></test.nova.image.authenticate-sudo>
@@ -59,7 +52,6 @@
       org.jclouds*;version="${project.version}",
       *
     </jclouds.osgi.import>
->>>>>>> 6bd8f154
   </properties>
 
   <dependencies>
