--- conflicted
+++ resolved
@@ -36,14 +36,10 @@
     <properties>
         <test.elastichosts-lon-p.endpoint>https://api.lon-p.elastichosts.com</test.elastichosts-lon-p.endpoint>
         <test.elastichosts-lon-p.api-version>2.0</test.elastichosts-lon-p.api-version>
-        <test.elastichosts-lon-p.build-version />
+        <test.elastichosts-lon-p.build-version></test.elastichosts-lon-p.build-version>
         <test.elastichosts-lon-p.identity>FIXME_IDENTITY</test.elastichosts-lon-p.identity>
         <test.elastichosts-lon-p.credential>FIXME_CREDENTIAL</test.elastichosts-lon-p.credential>
-<<<<<<< HEAD
-        <test.elastichosts-lon-p.image-id />
-=======
         <test.elastichosts-lon-p.template></test.elastichosts-lon-p.template>
->>>>>>> 3afdcb66
 
         <jclouds.osgi.export>org.jclouds.elastichosts*;version="${project.version}"</jclouds.osgi.export>
         <jclouds.osgi.import>
