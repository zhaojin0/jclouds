<?xml version="1.0" encoding="UTF-8"?>
<!--


    Copyright (C) 2010 Cloud Conscious, LLC. <info@cloudconscious.com>

    ====================================================================
    Licensed under the Apache License, Version 2.0 (the "License");
    you may not use this file except in compliance with the License.
    You may obtain a copy of the License at

    http://www.apache.org/licenses/LICENSE-2.0

    Unless required by applicable law or agreed to in writing, software
    distributed under the License is distributed on an "AS IS" BASIS,
    WITHOUT WARRANTIES OR CONDITIONS OF ANY KIND, either express or implied.
    See the License for the specific language governing permissions and
    limitations under the License.
    ====================================================================

-->

<project xmlns="http://maven.apache.org/POM/4.0.0" xmlns:xsi="http://www.w3.org/2001/XMLSchema-instance" xsi:schemaLocation="http://maven.apache.org/POM/4.0.0 http://maven.apache.org/maven-v4_0_0.xsd">
    <modelVersion>4.0.0</modelVersion>
    <parent>
        <groupId>org.sonatype.oss</groupId>
        <artifactId>oss-parent</artifactId>
        <version>4</version>
    </parent>
    <groupId>org.jclouds</groupId>
    <artifactId>jclouds-project</artifactId>
    <version>1.0-SNAPSHOT</version>
    <packaging>pom</packaging>
    <name>jclouds Project</name>
    <url>http://www.jclouds.org</url>
    <description>jclouds: Concurrent API for Cloud Services</description>
    <inceptionYear>2009</inceptionYear>

    <licenses>
        <license>
            <name>Apache License</name>
            <url>LICENSE.txt</url>
        </license>
    </licenses>

    <organization>
        <name>jclouds</name>
        <url>http://www.jclouds.org/</url>
    </organization>

    <issueManagement>
        <system>Google Code</system>
        <url>http://code.google.com/p/jclouds/issues</url>
    </issueManagement>

    <mailingLists>
        <mailingList>
            <name>Contributors</name>
            <subscribe>http://groups.google.com/group/jclouds-contributors</subscribe>
            <unsubscribe>http://groups.google.com/group/jclouds-contributors</unsubscribe>
            <post>jclouds-contributors@googlegroups.com</post>
            <archive>http://groups.google.com/group/jclouds-contributors</archive>
        </mailingList>
        <mailingList>
            <name>Repository Commits</name>
            <subscribe>http://groups.google.com/group/jclouds-commits</subscribe>
            <unsubscribe>http://groups.google.com/group/jclouds-commits</unsubscribe>
            <post>jclouds-commits@googlegroups.com</post>
            <archive>http://groups.google.com/group/jclouds-commits</archive>
        </mailingList>
    </mailingLists>

    <scm>
        <connection>scm:git:git://github.com/jclouds/jclouds.git</connection>
        <developerConnection>scm:git:ssh://git@github.com/jclouds/jclouds.git</developerConnection>
        <url>http://github.com/jclouds/jclouds</url>
    </scm>

    <repositories>
        <repository>
          <!-- only needed for some google appengine jars that google does not distribute in the Central repo -->
            <id>jclouds-googlecode-deploy</id>
            <url>http://jclouds.googlecode.com/svn/repo</url>
            <snapshots>
                <enabled>false</enabled>
            </snapshots>
        </repository>
        <repository>
<<<<<<< HEAD
            <id>jclouds-rimu-snapshots-nexus</id>
            <url>http://jclouds.rimuhosting.com/nexus/content/repositories/snapshots</url>
            <releases>
=======
            <id>sonatype-nexus-snapshots</id>
            <url>https://oss.sonatype.org/content/repositories/snapshots</url>
            <snapshots>
                <enabled>true</enabled>
            </snapshots>
        </repository>
        <repository>
            <id>googlecode.java-xmlbuilder</id>
            <url>http://java-xmlbuilder.googlecode.com/svn/repo</url>
            <snapshots>
>>>>>>> f9a226b5
                <enabled>false</enabled>
            </releases>
            <snapshots>
                <enabled>true</enabled>
            </snapshots>
        </repository>
    </repositories>

    <distributionManagement>
        <repository>
            <id>sonatype-nexus-staging</id>
            <url>https://oss.sonatype.org/service/local/staging/deploy/maven2</url>
            <uniqueVersion>false</uniqueVersion>
        </repository>
        <snapshotRepository>
            <id>sonatype-nexus-snapshots</id>
            <url>https://oss.sonatype.org/content/repositories/snapshots</url>
        </snapshotRepository>    
        <site>
            <id>website</id>
            <name>website</name>
            <url>file://${basedir}/target/dist/site/jclouds-testing/</url>
        </site>
    </distributionManagement>

    <developers>
        <developer>
            <name>Adrian Cole</name>
            <id>ferncam1</id>
            <email>adrian -at- jclouds -dot- org</email>
            <organization>jclouds</organization>
            <roles>
                <role>Java Developer</role>
                <role>PMC</role>
            </roles>
            <url>http://www.jclouds.org</url>
            <timezone>-8</timezone>
        </developer>
        <developer>
            <name>Hugo Duncan</name>
            <id>hugoduncan</id>
            <email>tabcdef -at- hugoduncan -dot- org</email>
            <roles>
                <role>Clojure Developer</role>
            </roles>
            <timezone>-8</timezone>
        </developer>
        <developer>
            <name>Phil Hagelberg</name>
            <id>technomancy</id>
            <email>phil -at- technomancy -dot- us</email>
            <roles>
                <role>Clojure Developer</role>
            </roles>
            <timezone>-8</timezone>
        </developer>
        <developer>
            <name>Ivan Meredith</name>
            <id>barefootnz</id>
            <email>ivan -at- ivan -dot- net -dot- nz</email>
            <roles>
                <role>Java Developer</role>
            </roles>
            <timezone>+13</timezone>
        </developer>
        <developer>
            <name>Andrew Phillips</name>
            <id>demobox</id>
            <email>aphillips -at- qrmedia -dot- com</email>
            <roles>
                <role>Apprentice</role>
            </roles>
            <timezone>+1</timezone>
        </developer>
        <developer>
            <name>Alex Yarmuda</name>
            <id>alexstaytuned</id>
            <email>oleksiy -dot- yarmula -at- gmail -dot- com</email>
            <roles>
                <role>Java Developer</role>
            </roles>
            <timezone>-8</timezone>
        </developer>
        <developer>
            <name>Chas Emerick</name>
            <id>cemerick</id>
            <email>cemerick -at- snowtide -dot- com</email>
            <roles>
                <role>Clojure Developer</role>
            </roles>
            <timezone>-5</timezone>
        </developer>
    </developers>

    <properties>
        <maven.compile.source>1.6</maven.compile.source>
        <maven.compile.target>1.6</maven.compile.target>
        <maven.compile.optimize>true</maven.compile.optimize>
        <maven.compile.deprecation>true</maven.compile.deprecation>
        <http.proxyHost />
        <http.proxyPort />
        <jclouds.blobstore.httpstream.url>http://mirror.cloudera.com/apache/maven/binaries/apache-maven-2.2.1-bin.tar.bz2</jclouds.blobstore.httpstream.url>
        <jclouds.blobstore.httpstream.md5>c581a15cb0001d9b771ad6df7c8156f8</jclouds.blobstore.httpstream.md5>
        <jclouds.wire.httpstream.url>http://apache.opensourceresources.org/commons/logging/binaries/commons-logging-1.1.1-bin.tar.gz</jclouds.wire.httpstream.url>
        <jclouds.wire.httpstream.md5>e5de09672af9b386c30a311654d8541a</jclouds.wire.httpstream.md5>
        <jclouds.test.listener>org.jclouds.test.testng.UnitTestStatusListener</jclouds.test.listener>
        <test.ssh.keyfile />
    </properties>

    <dependencyManagement>
        <dependencies>
            <dependency>
                <groupId>org.mortbay.jetty</groupId>
                <artifactId>jetty-ssl</artifactId>
                <version>7.0.0.pre5</version>
            </dependency>
        </dependencies>
    </dependencyManagement>
    <dependencies>
        <dependency>
            <groupId>org.testng</groupId>
            <artifactId>testng</artifactId>
            <version>5.10</version>
            <scope>test</scope>
            <classifier>jdk15</classifier>
        </dependency>
        <dependency>
            <groupId>org.easymock</groupId>
            <artifactId>easymockclassextension</artifactId>
            <version>2.4</version>
            <scope>test</scope>
        </dependency>
        <dependency>
<<<<<<< HEAD
          <groupId>com.github.technomancy</groupId>
          <artifactId>swank-clojure</artifactId>
          <version>1.2.1</version>
          <scope>test</scope>
=======
            <groupId>org.clojure</groupId>
            <artifactId>clojure</artifactId>
            <version>1.2.0</version>
            <optional>true</optional>
        </dependency>
        <dependency>
            <groupId>org.clojure</groupId>
            <artifactId>clojure-contrib</artifactId>
            <version>1.2.0</version>
            <optional>true</optional>
        </dependency>
        <dependency>
            <groupId>swank-clojure</groupId>
            <artifactId>swank-clojure</artifactId>
            <version>1.2.1</version>
            <scope>test</scope>
>>>>>>> f9a226b5
        </dependency>
    </dependencies>

    <build>
        <resources>
            <resource>
                <directory>src/main/clojure</directory>
            </resource>
            <resource>
                <directory>src/main/resources</directory>
            </resource>
        </resources>
        <testResources>
            <testResource>
                <directory>src/test/clojure</directory>
            </testResource>
            <testResource>
                <directory>src/test/resources</directory>
            </testResource>
        </testResources>
        <plugins>
            <plugin>
                <groupId>com.theoryinpractise</groupId>
                <artifactId>clojure-maven-plugin</artifactId>
                <version>1.3.3</version>
                <configuration>
                    <sourceDirectories>
                        <sourceDirectory>src/main/clojure</sourceDirectory>
                    </sourceDirectories>
                    <testSourceDirectories>
                        <testSourceDirectory>src/test/clojure</testSourceDirectory>
                    </testSourceDirectories>
                    <clojureOptions>-Xmx512m -Djava.awt.headless=true -XX:MaxPermSize=256m -Xss256k</clojureOptions>
                    <warnOnReflection>true</warnOnReflection>
                    <compileDeclaredNamespaceOnly>true</compileDeclaredNamespaceOnly>
                    <testDeclaredNamespaceOnly>false</testDeclaredNamespaceOnly>
                </configuration>
                <executions>
                    <execution>
                        <id>test-clojure</id>
                        <phase>test</phase>
                        <goals>
                            <goal>test</goal>
                        </goals>
                    </execution>
                </executions>
            </plugin>
            <plugin>
                <artifactId>maven-surefire-plugin</artifactId>
                <version>2.5</version>
                <executions>
                    <execution>
                        <id>integration</id>
                        <phase>integration-test</phase>
                        <goals>
                            <goal>test</goal>
                        </goals>
                        <configuration>
                           <argLine>-Xmx512m -Xms256m -Djava.awt.headless=true -XX:MaxPermSize=256m -Xss256k</argLine>
                           <parallel>tests</parallel>
                           <threadCount>5</threadCount>
                           <!-- note that the groups/excluded groups don't work due to some problem
                        in surefire or testng. instead, we have to exclude via file path
                           <groups>integration</groups>
                           <excludedGroups>unit,performance,live</excludedGroups> -->
                            <excludes>
                                <exclude>**/*LiveTest.java</exclude>
                            </excludes>
                            <includes>
                                <include>**/*IntegrationTest.java</include>
                            </includes>
                        </configuration>
                    </execution>
                </executions>
                <configuration>
                    <parallel>methods</parallel>
                    <threadCount>5</threadCount>
                    <!-- note that the groups/excluded groups don't work due to some problem
                          in surefire or testng. instead, we have to exclude via file path
                    <groups>unit,performance</groups>
                    <excludedGroups>integration,live</excludedGroups> -->
                    <excludes>
                        <exclude>**/*IntegrationTest.java</exclude>
                        <exclude>**/*LiveTest.java</exclude>
                    </excludes>
                    <properties>
                       <property>
                          <name>listener</name>
                          <value>${jclouds.test.listener}</value>
                       </property>
                   </properties>
                   <systemProperties>
                       <property>
                          <name>test.initializer</name>
                          <value>${test.initializer}</value>
                       </property>
                       <property>
                           <name>jclouds.wire.httpstream.url</name>
                           <value>${jclouds.wire.httpstream.url}</value>
                       </property>
                       <property>
                           <name>jclouds.wire.httpstream.md5</name>
                           <value>${jclouds.wire.httpstream.md5}</value>
                       </property>
                       <property>
                           <name>jclouds.blobstore.httpstream.url</name>
                           <value>${jclouds.blobstore.httpstream.url}</value>
                       </property>
                       <property>
                           <name>jclouds.blobstore.httpstream.md5</name>
                           <value>${jclouds.blobstore.httpstream.md5}</value>
                       </property>
                   </systemProperties>
                </configuration>
            </plugin>
            <!-- make sure we generate src jars too -->
            <plugin>
                <artifactId>maven-source-plugin</artifactId>
                <version>2.1.1</version>
                <executions>
                    <execution>
                        <id>attach-sources</id>
                        <goals>
                            <goal>jar-no-fork</goal>
                        </goals>
                    </execution>
                </executions>
            </plugin>
            <plugin>
                <artifactId>maven-javadoc-plugin</artifactId>
                <version>2.7</version>
                <executions>
                    <execution>
                        <id>javadoc</id>
                        <phase>package</phase>
                        <goals>
                            <goal>jar</goal>
                        </goals>
                    </execution>
                </executions>
                <configuration>
                    <additionalJOption>-J-Xmx256m</additionalJOption>
                    <encoding>${project.build.sourceEncoding}</encoding>
                    <quiet>true</quiet>
                    <links>
                        <link>http://download.oracle.com/javase/6/docs/api/</link>
                    </links>
                    <footer><![CDATA[
                     <!-- Google Analytics -->
<script type='text/javascript'>
var gaJsHost = (("https:" == document.location.protocol) ? "https://ssl." : "http://www.");
document.write(unescape("%3Cscript src='" + gaJsHost + "google-analytics.com/ga.js' type='text/javascript'%3E%3C/script%3E"));
</script>
<script type='text/javascript'>
try {
var pageTracker = _gat._getTracker("UA-8638379-1");
pageTracker._trackPageview();
} catch(err) {}</script>
                     ]]></footer>
                </configuration>
            </plugin>
            <plugin>
                <artifactId>maven-enforcer-plugin</artifactId>
                <version>1.0-beta-1</version>
                <executions>
                    <execution>
                        <id>enforce-banned-dependencies</id>
                        <goals>
                            <goal>enforce</goal>
                        </goals>
                        <configuration>
                            <rules>
                                <bannedDependencies>
                                    <excludes>
                                        <exclude>:maven-dependency-plugin</exclude>
                                    </excludes>
                                </bannedDependencies>
                            </rules>
                        </configuration>
                    </execution>
                    <execution>
                        <id>enforce-java</id>
                        <goals>
                            <goal>enforce</goal>
                        </goals>
                        <configuration>
                            <rules>
                                <requireJavaVersion>
                                    <version>[1.6,)</version>
                                </requireJavaVersion>
                                <requireMavenVersion>
                                    <version>[2.2.1,)</version>
                                </requireMavenVersion>
                            </rules>
                        </configuration>
                    </execution>
                </executions>
            </plugin>
            <plugin>
                <artifactId>maven-compiler-plugin</artifactId>
                <version>2.3</version>
                <configuration>
                    <encoding>${project.build.sourceEncoding}</encoding>
                    <source>${maven.compile.source}</source>
                    <target>${maven.compile.target}</target>
                </configuration>
            </plugin>
            <plugin>
                <artifactId>maven-resources-plugin</artifactId>
                <version>2.4.2</version>
                <configuration>
                    <encoding>${project.build.sourceEncoding}</encoding>
                </configuration>
            </plugin>
            <plugin>
                <artifactId>maven-jar-plugin</artifactId>
                <version>2.3.1</version>
                <executions>
                    <execution>
                        <goals>
                            <goal>test-jar</goal>
                        </goals>
                    </execution>
                </executions>
                <configuration>
                    <archive>
                        <manifestEntries>
                            <Specification-Title>jclouds ${project.name}</Specification-Title>
                            <Specification-Vendor>jclouds</Specification-Vendor>
                            <Implementation-Vendor>jclouds</Implementation-Vendor>
                            <Implementation-Vendor-Id>org.jclouds.aws.s3</Implementation-Vendor-Id>
                            <Implementation-Version>${project.version}</Implementation-Version>
                            <X-Compile-Source-JDK>${maven.compile.source}</X-Compile-Source-JDK>
                            <X-Compile-Target-JDK>${maven.compile.target}</X-Compile-Target-JDK>
                        </manifestEntries>
                    </archive>
                </configuration>
            </plugin>        
        </plugins>
        <pluginManagement>
            <plugins>
                <plugin>
                    <artifactId>maven-site-plugin</artifactId>
                    <version>2.1</version>
                </plugin>
                <plugin>
                    <artifactId>maven-deploy-plugin</artifactId>
                    <version>2.5</version>
                </plugin>
                <plugin>
                    <artifactId>maven-install-plugin</artifactId>
                    <version>2.3</version>
                </plugin>
                <plugin>
                    <artifactId>maven-release-plugin</artifactId>
                    <version>2.1</version>
                </plugin>                
            </plugins>            
        </pluginManagement>
    </build>
    <profiles>
        <profile>
            <id>live</id>
            <build>
                <plugins>
                    <plugin>
                        <artifactId>maven-surefire-plugin</artifactId>
                        <version>2.5</version>
                        <executions>
                            <execution>
                                <id>integration</id>
                                <phase>integration-test</phase>
                                <goals>
                                    <goal>test</goal>
                                </goals>
                                <configuration>
                                    <!-- note that the groups/excluded groups don't work due to some problem
                                                     in surefire or testng. instead, we have to exclude via file path
                                                        <groups>live,integration</groups>
                                                        <excludedGroups>unit,performance</excludedGroups> -->
                                    <excludes>
                                        <exclude>none</exclude>
                                    </excludes>
                                    <includes>
                                        <include>**/*IntegrationTest.java</include>
                                        <include>**/*LiveTest.java</include>
                                    </includes>
                                    <systemProperties>
                                    <!--
                                        If you're behind a proxy, set this here
                                        http://java.sun.com/javase/6/docs/technotes/guides/net/proxies.html

                                        <property>
                                           <name>https.proxyHost</name>
                                           <value>proxy</value>
                                        </property>
                                        <property>
                                           <name>https.proxyPort</name>
                                           <value>port</value>
                                        </property>
                                        <property>
                                           <name>https.noProxyHosts</name>
                                           <value>localhost|10.150.4.49</value>
                                        </property>
                                  -->
                                        <property>
                                            <name>file.encoding</name>
                                            <value>${project.build.sourceEncoding}</value>
                                        </property>
                                        <property>
                                            <name>test.initializer</name>
                                            <value>${test.initializer}</value>
                                        </property>
                                        <property>
                                            <name>test.ssh.keyfile</name>
                                            <value>${test.ssh.keyfile}</value>
                                        </property>
                                        <property>
                                            <name>jclouds.blobstore.httpstream.url</name>
                                            <value>${jclouds.blobstore.httpstream.url}</value>
                                        </property>
                                        <property>
                                            <name>jclouds.blobstore.httpstream.md5</name>
                                            <value>${jclouds.blobstore.httpstream.md5}</value>
                                        </property>
                                        <property>
                                            <name>jclouds.wire.httpstream.url</name>
                                            <value>${jclouds.wire.httpstream.url}</value>
                                        </property>
                                        <property>
                                            <name>jclouds.wire.httpstream.md5</name>
                                            <value>${jclouds.wire.httpstream.md5}</value>
                                        </property>
                                    </systemProperties>
                                </configuration>
                            </execution>
                        </executions>
                    </plugin>
                </plugins>
            </build>
        </profile>
        <profile>
            <id>distribution</id>
            <build>
                <plugins>
                    <plugin>
                        <artifactId>maven-assembly-plugin</artifactId>
                        <version>2.2-beta-5</version>
                        <executions>
                            <execution>
                                <id>generate-distribution-files</id>
                                <phase>package</phase>
                                <goals>
                                    <goal>single</goal>
                                </goals>
                                <configuration>
                                    <!-- also default since 2.2-SNAPSHOT -->
                                    <ignoreDirFormatExtensions>true</ignoreDirFormatExtensions>
                                    <descriptors>
                                        <descriptor>src-descriptor.xml</descriptor>
                                        <descriptor>provided-dependencies-descriptor.xml</descriptor>                                        
                                        <descriptor>jar-with-dependencies-no-core-no-apis-descriptor.xml</descriptor>
                                    </descriptors>
                                </configuration>
                            </execution>
                        </executions>
                        <dependencies>
                            <dependency>
                                <groupId>org.jclouds</groupId>
                                <artifactId>jclouds-assemblies</artifactId>
                                <version>${project.version}</version>
                            </dependency>
                        </dependencies>
                    </plugin>
                </plugins>
            </build>
        </profile>
        <!-- modifies the plugin config inherited from oss-parent -->
        <profile> 
            <id>sonatype-release-profile-extension</id>
            <activation>
                <property> 
                    <name>performRelease</name> 
                    <value>true</value> 
                </property>
            </activation>            
            <build> 
                <plugins>
                    <plugin>
                        <artifactId>maven-gpg-plugin</artifactId> 
                        <configuration>
                            <executable>${gpg.command}</executable>
                            <passphrase>${gpg.passphrase}</passphrase>
                        </configuration>
                    </plugin> 
                </plugins>
            </build> 
        </profile>        
        <profile>
            <id>clojure-1.1</id>
            <dependencies>
                <dependency>
                    <groupId>org.clojure</groupId>
                    <artifactId>clojure</artifactId>
                    <version>1.1.0</version>
                    <optional>true</optional>
                </dependency>
                <dependency>
                    <groupId>org.clojure</groupId>
                    <artifactId>clojure-contrib</artifactId>
                    <version>1.1.0</version>
                    <optional>true</optional>
                </dependency>
            </dependencies>
        </profile>
    </profiles>
    <reporting>
        <plugins>
            <plugin>
                <artifactId>maven-project-info-reports-plugin</artifactId>
                <version>2.1.2</version>
                <reportSets>
                    <reportSet>
                        <reports>
                            <report>cpd</report>
                            <report>findbugs</report>
                            <report>issue-tracking</report>
                            <report>mail-lists</report>
                            <report>pmd</report>
                            <report>rat-report</report>
                            <report>source-repository</report>
                            <report>surefire-report</report>
                            <report>maven-emma-plugin</report>
                            <report>team-list</report>
                        </reports>
                    </reportSet>
                </reportSets>
            </plugin>
            <plugin>
                <artifactId>maven-javadoc-plugin</artifactId>
                <version>2.6.1</version>
                <configuration>
                    <encoding>${project.build.sourceEncoding}</encoding>
                    <quiet>true</quiet>
                </configuration>
                <reportSets>
                    <reportSet>
                        <id>default</id>
                        <reports>
                            <report>aggregate</report>
                        </reports>
                    </reportSet>
                </reportSets>
            </plugin>
            <plugin>
                <groupId>org.sonatype.maven.plugin</groupId>
                <artifactId>emma-maven-plugin</artifactId>
                <version>1.2</version>
            </plugin>
            <plugin>
                <groupId>org.codehaus.mojo</groupId>
                <artifactId>surefire-report-maven-plugin</artifactId>
                <version>2.0-beta-1</version>
                <inherited>true</inherited>
            </plugin>
            <plugin>
                <groupId>org.codehaus.mojo</groupId>
                <artifactId>rat-maven-plugin</artifactId>
                <version>1.0-alpha-3</version>
                <inherited>true</inherited>
            </plugin>
            <plugin>
                <artifactId>maven-pmd-plugin</artifactId>
                <version>2.4</version>
                <configuration>
                    <targetJdk>${maven.compile.source}</targetJdk>
                </configuration>
                <inherited>true</inherited>
            </plugin>
            <plugin>
                <groupId>org.codehaus.mojo</groupId>
                <artifactId>findbugs-maven-plugin</artifactId>
                <version>2.3.1</version>
                <configuration>
                    <xmlOutput>true</xmlOutput>
                </configuration>
                <inherited>true</inherited>
            </plugin>
        </plugins>
    </reporting>
</project><|MERGE_RESOLUTION|>--- conflicted
+++ resolved
@@ -86,11 +86,6 @@
             </snapshots>
         </repository>
         <repository>
-<<<<<<< HEAD
-            <id>jclouds-rimu-snapshots-nexus</id>
-            <url>http://jclouds.rimuhosting.com/nexus/content/repositories/snapshots</url>
-            <releases>
-=======
             <id>sonatype-nexus-snapshots</id>
             <url>https://oss.sonatype.org/content/repositories/snapshots</url>
             <snapshots>
@@ -101,7 +96,6 @@
             <id>googlecode.java-xmlbuilder</id>
             <url>http://java-xmlbuilder.googlecode.com/svn/repo</url>
             <snapshots>
->>>>>>> f9a226b5
                 <enabled>false</enabled>
             </releases>
             <snapshots>
@@ -235,12 +229,6 @@
             <scope>test</scope>
         </dependency>
         <dependency>
-<<<<<<< HEAD
-          <groupId>com.github.technomancy</groupId>
-          <artifactId>swank-clojure</artifactId>
-          <version>1.2.1</version>
-          <scope>test</scope>
-=======
             <groupId>org.clojure</groupId>
             <artifactId>clojure</artifactId>
             <version>1.2.0</version>
@@ -253,11 +241,10 @@
             <optional>true</optional>
         </dependency>
         <dependency>
-            <groupId>swank-clojure</groupId>
+            <groupId>com.github.technomancy</groupId>
             <artifactId>swank-clojure</artifactId>
             <version>1.2.1</version>
             <scope>test</scope>
->>>>>>> f9a226b5
         </dependency>
     </dependencies>
 
